/*
 * Copyright (c) 2020 Logical Clocks AB
 *
 * Licensed under the Apache License, Version 2.0 (the "License");
 * you may not use this file except in compliance with the License.
 * You may obtain a copy of the License at
 *
 * http://www.apache.org/licenses/LICENSE-2.0
 *
 * Unless required by applicable law or agreed to in writing, software
 * distributed under the License is distributed on an "AS IS" BASIS,
 * WITHOUT WARRANTIES OR CONDITIONS OF ANY KIND, either express or implied.
 *
 * See the License for the specific language governing permissions and limitations under the License.
 */

package com.logicalclocks.hsfs.engine;

import com.amazon.deequ.profiles.ColumnProfilerRunBuilder;
import com.amazon.deequ.profiles.ColumnProfilerRunner;
import com.amazon.deequ.profiles.ColumnProfiles;
import com.logicalclocks.hsfs.DataFormat;
import com.logicalclocks.hsfs.FeatureGroup;
import com.logicalclocks.hsfs.FeatureStoreException;
import com.logicalclocks.hsfs.Split;
import com.logicalclocks.hsfs.StorageConnector;
import com.logicalclocks.hsfs.StorageConnectorType;
import com.logicalclocks.hsfs.TrainingDataset;
import com.logicalclocks.hsfs.TimeTravelFormat;
import com.logicalclocks.hsfs.util.Constants;
import lombok.Getter;
import org.apache.hadoop.fs.Path;
import org.apache.parquet.Strings;

import org.apache.spark.sql.SparkSession;
import org.apache.spark.sql.Dataset;
import org.apache.spark.sql.Row;
import org.apache.spark.sql.SaveMode;
<<<<<<< HEAD
=======
import org.apache.spark.sql.SparkSession;
import scala.collection.JavaConverters;
>>>>>>> 9987a1f8

import java.io.IOException;
import java.util.HashMap;
import java.util.List;
import java.util.Map;
import java.util.stream.Collectors;

public class SparkEngine {

  private static SparkEngine INSTANCE = null;

  public static synchronized SparkEngine getInstance() {
    if (INSTANCE == null) {
      INSTANCE = new SparkEngine();
    }
    return INSTANCE;
  }

  @Getter
  private SparkSession sparkSession;

  private Utils utils = new Utils();
  private HudiEngine hudiEngine = new HudiEngine();

  private SparkEngine() {
    sparkSession = SparkSession.builder()
        .enableHiveSupport()
        .getOrCreate();

    // Configure the Spark context to allow dynamic partitions
    sparkSession.conf().set("hive.exec.dynamic.partition", "true");
    sparkSession.conf().set("hive.exec.dynamic.partition.mode", "nonstrict");
  }

  //hudi time time travel sql query
  public Dataset<Row> sql(String query,  FeatureGroup featureGroup, String startTime,
                          String  endTime) throws IOException, FeatureStoreException {

    Dataset<Row>  result = hudiEngine.readHudiDataset(sparkSession, query, featureGroup, startTime, endTime);

    return result;
  }

  public Dataset<Row> sql(String query) {
    return sparkSession.sql(query);
  }

  public Dataset<Row> jdbc(StorageConnector storageConnector, String query) throws FeatureStoreException {
    Map<String, String> readOptions = storageConnector.getSparkOptions();
    readOptions.put("query", query);
    return sparkSession.read()
        .format(Constants.JDBC_FORMAT)
        .options(readOptions)
        .load();
  }

  public void configureConnector(StorageConnector storageConnector) {
    if (storageConnector.getStorageConnectorType() == StorageConnectorType.S3) {
      configureS3Connector(storageConnector);
    }
  }

  public static String sparkPath(String path) {
    if (path.startsWith(Constants.S3_SCHEME)) {
      return path.replaceFirst(Constants.S3_SCHEME, Constants.S3_SPARK_SCHEME);
    }
    return path;
  }

  private void configureS3Connector(StorageConnector storageConnector) {
    if (!Strings.isNullOrEmpty(storageConnector.getAccessKey())) {
      sparkSession.conf().set("fs.s3a.access.key", storageConnector.getAccessKey());
      sparkSession.conf().set("fs.s3a.secret.key", storageConnector.getSecretKey());
    }
    if (!Strings.isNullOrEmpty(storageConnector.getServerEncryptionAlgorithm())) {
      sparkSession.conf().set(
          "fs.s3a.server-side-encryption-algorithm",
          storageConnector.getServerEncryptionAlgorithm()
      );
    }
    if (!Strings.isNullOrEmpty(storageConnector.getServerEncryptionKey())) {
      sparkSession.conf().set("fs.s3a.server-side-encryption.key", storageConnector.getServerEncryptionKey());
    }
  }

  /**
   * Setup Spark to write the data on the File System.
   *
   * @param trainingDataset
   * @param dataset
   * @param writeOptions
   * @param saveMode
   */
  public void write(TrainingDataset trainingDataset, Dataset<Row> dataset,
                     Map<String, String> writeOptions, SaveMode saveMode) {

    if (trainingDataset.getStorageConnector() != null) {
      SparkEngine.getInstance().configureConnector(trainingDataset.getStorageConnector());
    }
    if (trainingDataset.getSplits() == null) {
      // Write a single dataset

      // The actual data will be stored in training_ds_version/training_ds the double directory is needed
      // for cases such as tfrecords in which we need to store also the schema
      // also in case of multiple splits, the single splits will be stored inside the training dataset dir
      String path = new Path(trainingDataset.getLocation(), trainingDataset.getName()).toString();
      writeSingle(dataset, trainingDataset.getDataFormat(),
          writeOptions, saveMode, path);
    } else {
      List<Float> splitFactors = trainingDataset.getSplits().stream()
          .map(Split::getPercentage)
          .collect(Collectors.toList());

      // The actual data will be stored in training_ds_version/split_name
      Dataset<Row>[] datasetSplits = null;
      if (trainingDataset.getSeed() != null) {
        datasetSplits = dataset.randomSplit(
            splitFactors.stream().mapToDouble(Float::doubleValue).toArray(), trainingDataset.getSeed());
      } else {
        datasetSplits = dataset.randomSplit(splitFactors.stream().mapToDouble(Float::doubleValue).toArray());
      }

      writeSplits(datasetSplits,
          trainingDataset.getDataFormat(), writeOptions, saveMode,
          trainingDataset.getLocation(), trainingDataset.getSplits());
    }
  }

  public Map<String, String> getWriteOptions(Map<String, String> providedOptions, DataFormat dataFormat) {
    Map<String, String> writeOptions = new HashMap<>();
    switch (dataFormat) {
      case CSV:
        writeOptions.put(Constants.HEADER, "true");
        writeOptions.put(Constants.DELIMITER, ",");
        break;
      case TSV:
        writeOptions.put(Constants.HEADER, "true");
        writeOptions.put(Constants.DELIMITER, "\t");
        break;
      case TFRECORDS:
      case TFRECORD:
        writeOptions.put(Constants.TF_CONNECTOR_RECORD_TYPE, "Example");
        break;
      default:
        break;
    }

    if (providedOptions != null && !providedOptions.isEmpty()) {
      writeOptions.putAll(providedOptions);
    }
    return writeOptions;
  }

  public Map<String, String> getReadOptions(Map<String, String> providedOptions, DataFormat dataFormat) {
    Map<String, String> readOptions = new HashMap<>();
    switch (dataFormat) {
      case CSV:
        readOptions.put(Constants.HEADER, "true");
        readOptions.put(Constants.DELIMITER, ",");
        readOptions.put(Constants.INFER_SCHEMA, "true");
        break;
      case TSV:
        readOptions.put(Constants.HEADER, "true");
        readOptions.put(Constants.DELIMITER, "\t");
        readOptions.put(Constants.INFER_SCHEMA, "true");
        break;
      case TFRECORDS:
      case TFRECORD:
        readOptions.put(Constants.TF_CONNECTOR_RECORD_TYPE, "Example");
        break;
      default:
        break;
    }
    if (providedOptions != null && !providedOptions.isEmpty()) {
      readOptions.putAll(providedOptions);
    }
    return readOptions;
  }

  /**
   * Write multiple training dataset splits and name them.
   * @param datasets
   * @param dataFormat
   * @param writeOptions
   * @param saveMode
   * @param basePath
   * @param splits
   */
  private void writeSplits(Dataset<Row>[] datasets, DataFormat dataFormat, Map<String, String> writeOptions,
                           SaveMode saveMode, String basePath, List<Split> splits) {
    for (int i = 0; i < datasets.length; i++) {
      writeSingle(datasets[i], dataFormat, writeOptions, saveMode,
          new Path(basePath, splits.get(i).getName()).toString());
    }
  }

  /**
   * Write a single dataset split.
   *
   * @param dataset
   * @param dataFormat
   * @param writeOptions
   * @param saveMode
   * @param path it should be the full path
   */
  private void writeSingle(Dataset<Row> dataset, DataFormat dataFormat,
                           Map<String, String> writeOptions, SaveMode saveMode, String path) {

    dataset
        .write()
        .format(dataFormat.toString())
        .options(writeOptions)
        .mode(saveMode)
        .save(SparkEngine.sparkPath(path));
  }

  public Dataset<Row> read(DataFormat dataFormat, Map<String, String> readOptions, String path) {
    return SparkEngine.getInstance().getSparkSession()
        .read()
        .format(dataFormat.toString())
        .options(readOptions)
        .load(SparkEngine.sparkPath(path));
  }

  /**
   * Build the option maps to write the dataset to the JDBC sink.
   * URL, username and password are taken from the storage connector.
   * They can however be overwritten by the user if they pass a option map. For instance if they want to change the
   *
   * @param providedWriteOptions
   * @param featureGroup
   * @param storageConnector
   * @return Map
   * @throws FeatureStoreException
   */
  public Map<String, String> getOnlineOptions(Map<String, String> providedWriteOptions,
                                               FeatureGroup featureGroup,
                                               StorageConnector storageConnector) throws FeatureStoreException {
    Map<String, String> writeOptions = storageConnector.getSparkOptions();
    writeOptions.put(Constants.JDBC_TABLE, utils.getFgName(featureGroup));

    // add user provided configuration
    if (providedWriteOptions != null) {
      writeOptions.putAll(providedWriteOptions);
    }
    return writeOptions;
  }

  /**
   * Write dataset on the JDBC sink.
   *
   * @param dataset
   * @param saveMode
   * @param writeOptions
   * @throws FeatureStoreException
   */
  public void writeOnlineDataframe(Dataset<Row> dataset, SaveMode saveMode, Map<String, String> writeOptions) {
    dataset
        .write()
        .format(Constants.JDBC_FORMAT)
        .options(writeOptions)
        .mode(saveMode)
        .save();
  }


  public void writeOfflineDataframe(FeatureGroup featureGroup, Dataset<Row> dataset,
                                    SaveMode saveMode, String operation, Map<String, String> writeOptions)
      throws IOException, FeatureStoreException {

    if (featureGroup.getTimeTravelFormat() == TimeTravelFormat.HUDI) {
      hudiEngine.writeTimeTravelEnabledFG(sparkSession,featureGroup, dataset, saveMode, operation);
    } else {
      writeSparkDataset(featureGroup, dataset, saveMode,  writeOptions);
    }

  }

  private void writeSparkDataset(FeatureGroup featureGroup, Dataset<Row> dataset,
                                 SaveMode saveMode,  Map<String, String> writeOptions) {

    dataset
            .write()
            .format(Constants.HIVE_FORMAT)
            .mode(saveMode)
            // write options cannot be null
            .options(writeOptions == null ? new HashMap<>() : writeOptions)
            .partitionBy(utils.getPartitionColumns(featureGroup))
            .saveAsTable(utils.getTableName(featureGroup));

  }

<<<<<<< HEAD
=======
  public String profile(Dataset<Row> df, List<String> restrictToColumns, Boolean correlation, Boolean histogram) {
    // only needed for training datasets, as the backend is not setting the defaults
    if (correlation == null) {
      correlation = true;
    }
    if (histogram == null) {
      histogram = true;
    }
    ColumnProfilerRunBuilder runner =
        new ColumnProfilerRunner().onData(df).withCorrelation(correlation).withHistogram(histogram);
    if (restrictToColumns != null && !restrictToColumns.isEmpty()) {
      runner.restrictToColumns(JavaConverters.asScalaIteratorConverter(restrictToColumns.iterator()).asScala().toSeq());
    }
    ColumnProfiles result = runner.run();
    return ColumnProfiles.toJson(result.profiles().values().toSeq());
  }

  public String profile(Dataset<Row> df, List<String> restrictToColumns) {
    return profile(df, restrictToColumns, true, true);
  }

  public String profile(Dataset<Row> df, boolean correlation, boolean histogram) {
    return profile(df, null, correlation, histogram);
  }

  public String profile(Dataset<Row> df) {
    return profile(df, null, true, true);
  }
>>>>>>> 9987a1f8
}<|MERGE_RESOLUTION|>--- conflicted
+++ resolved
@@ -36,11 +36,8 @@
 import org.apache.spark.sql.Dataset;
 import org.apache.spark.sql.Row;
 import org.apache.spark.sql.SaveMode;
-<<<<<<< HEAD
-=======
 import org.apache.spark.sql.SparkSession;
 import scala.collection.JavaConverters;
->>>>>>> 9987a1f8
 
 import java.io.IOException;
 import java.util.HashMap;
@@ -333,8 +330,6 @@
 
   }
 
-<<<<<<< HEAD
-=======
   public String profile(Dataset<Row> df, List<String> restrictToColumns, Boolean correlation, Boolean histogram) {
     // only needed for training datasets, as the backend is not setting the defaults
     if (correlation == null) {
@@ -363,5 +358,4 @@
   public String profile(Dataset<Row> df) {
     return profile(df, null, true, true);
   }
->>>>>>> 9987a1f8
 }