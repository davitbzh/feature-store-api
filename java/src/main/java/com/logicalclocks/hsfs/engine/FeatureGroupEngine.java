--- conflicted
+++ resolved
@@ -69,11 +69,7 @@
     }
 
     if (featureGroup.getFeatureStore() != null) {
-<<<<<<< HEAD
-      featureGroup.setFeatures(features);
-=======
       featureGroup.setFeatures(utils.parseFeatureGroupSchema(dataset));
->>>>>>> df68ffcc
     }
 
     LOGGER.info("Featuregroup features: " + featureGroup.getFeatures());
