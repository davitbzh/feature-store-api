--- conflicted
+++ resolved
@@ -22,11 +22,8 @@
 import com.logicalclocks.hsfs.engine.FeatureGroupEngine;
 import com.logicalclocks.hsfs.engine.StatisticsEngine;
 import com.logicalclocks.hsfs.metadata.Query;
-<<<<<<< HEAD
 import com.logicalclocks.hsfs.util.Constants;
-=======
 import com.logicalclocks.hsfs.metadata.Statistics;
->>>>>>> 9987a1f8
 import lombok.Builder;
 import lombok.Getter;
 import lombok.NonNull;
@@ -82,11 +79,10 @@
   @Getter @Setter
   private String type = "cachedFeaturegroupDTO";
 
-<<<<<<< HEAD
   // TODO (davit): this must be Getter only.
   @Getter @Setter
   private String location;
-=======
+
   @Getter @Setter
   @JsonProperty("descStatsEnabled")
   private Boolean statisticsEnabled;
@@ -101,7 +97,6 @@
 
   @Getter @Setter
   private List<String> statisticColumns;
->>>>>>> 9987a1f8
 
   @JsonIgnore
   // These are only used in the client. In the server they are aggregated in the `features` field
@@ -122,15 +117,10 @@
 
   @Builder
   public FeatureGroup(FeatureStore featureStore, @NonNull String name, Integer version, String description,
-<<<<<<< HEAD
                       List<String> primaryKeys, List<String> partitionKeys, List<String> precombineKeys,
                       boolean onlineEnabled, TimeTravelFormat timeTravelFormat, Storage defaultStorage,
-                      List<Feature> features)
-=======
-                      List<String> primaryKeys, List<String> partitionKeys, boolean onlineEnabled,
-                      Storage defaultStorage, List<Feature> features, Boolean statisticsEnabled, Boolean histograms,
+                      List<Feature> features, Boolean statisticsEnabled, Boolean histograms,
                       Boolean correlations, List<String> statisticColumns)
->>>>>>> 9987a1f8
       throws FeatureStoreException {
 
     this.featureStore = featureStore;
@@ -202,15 +192,13 @@
 
   public void save(Dataset<Row> featureData, Map<String, String> writeOptions)
       throws FeatureStoreException, IOException {
-<<<<<<< HEAD
+
     featureGroupEngine.saveFeatureGroup(this, featureData, primaryKeys, partitionKeys, precombineKeys,
             defaultStorage, writeOptions);
-=======
-    featureGroupEngine.saveFeatureGroup(this, featureData, primaryKeys, partitionKeys, defaultStorage, writeOptions);
+
     if (statisticsEnabled) {
       statisticsEngine.computeStatistics(this, featureData);
     }
->>>>>>> 9987a1f8
   }
 
   public void insert(Dataset<Row> featureData, Storage storage)
@@ -258,13 +246,10 @@
     }
 
     featureGroupEngine.saveDataframe(this, featureData, storage,
-<<<<<<< HEAD
         overwrite ? SaveMode.Overwrite : SaveMode.Append, operation,
             writeOptions);
-=======
-        overwrite ? SaveMode.Overwrite : SaveMode.Append, writeOptions);
+
     computeStatistics();
->>>>>>> 9987a1f8
   }
 
   public void delete() throws FeatureStoreException, IOException {
